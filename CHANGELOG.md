# Changelog

All notable changes to this project will be documented in this file.

The format is based on [Keep a Changelog](https://keepachangelog.com/en/1.0.0/),
and this project adheres to [Semantic Versioning](https://semver.org/spec/v2.0.0.html).

## [Unreleased]

<<<<<<< HEAD
### Added
- New Page methods Page::getLayout, Page::setLayout(), Page::getView(), and Page::setView().
=======
## [0.5.2] - 2019-08-28

### Fixed
- ViewPlaceholders is provided with a reference to the View object in order to keep template name in sync.

### Changed
- ViewPlaceholders no longer tracks template name separately, and the constructor method no longer accepts template name as an optional param.
- Comments, property visibilities, and some parameter names in the ViewPlaceholders class updated to match the rest of the codebase.
>>>>>>> 32114e19

## [0.5.1] - 2019-08-22

### Fixed
- Fix an issue where the redirect feature wasn't working properly when using a Page Reference field.

## [0.5.0] - 2019-08-15

### Added
- New internal features for caching and optimizing render times.

### Fixed
- Perform certain initialization tasks only once (attach hooks, configure autoloader, etc.)
- Fix an issue where another page couldn't be rendered with provided view/layout combination.

## [0.4.0] - 2019-07-07

### Added
- Wireframe\Lib namespace was added to ProcessWire's class autoloader.

## [0.3.0] - 2019-07-03

### Added
- New Wireframe Config class was added and Wireframe was made configurable.
- Support for automatically creating Wireframe directories via module config screen in case ProcessWire has necessary write access.

### Changed
- Some refactoring, including changes to method names and return values, for better readability and more consistent API.
- In Wireframe::init() paths and ext are now set by separate methods, not directly in the init() method itself.

## [0.2.1] - 2019-06-30

### Changed
- Bumped required version of wireframe-framework/processwire-composer-installer to 1.0.

## [0.2.0] - 2019-06-23

### Changed
- Bulk of the documentation removed from the README file and moved to wireframe-framework.com.
- The "view" directory was removed and its contents were moved directly under the templates directory.
- The templates directory was added to the include path, and view directory removed.

## [0.1.0] - 2019-06-23

### Changed
- Renamed the module, along with its namespaces, from wireframe to Wireframe.
- Renamed "view scripts" to "views", while also using the term "view files" where appropriate.

### Fixed
- Corrected site profile URLs in the install instructions in the README file.
- Improvements and corrections to PHPDoc DocBlocks.

## [0.0.16] - 2019-06-22

### Changed
- Updated the required version of wireframe-framework/processwire-composer-installer.

## [0.0.15] - 2019-06-17

### Added
- Added $config->urls->dist, by default pointing to /site/assets/dist/.

### Changed
- Renamed default resources (assets) directory from "static" to "resources".
- Changed recommended image resources directory name from "img" to "images".

## [0.0.14] - 2019-06-16

### Changed
- Switched Composer installer from hari/pw-module to wireframe-framework/processwire-composer-installer.

## [0.0.13] - 2019-06-02

### Added
- Added .htaccess to protect markdown files from direct access.

### Changed
- Improvements to code comments and some minor refactoring.

### Fixed
- Fixed a minor issue in Controller base class where the _wire property wasn't being set properly.

## [0.0.12] - 2019-06-01

### Added
- Added composer.json.

## [0.0.11] - 2019-05-27

### Fixed
- Fixed invalid JSON syntax in module info file.

## [0.0.10] - 2019-05-23

### Added
- Added CHANGELOG.md.<|MERGE_RESOLUTION|>--- conflicted
+++ resolved
@@ -7,10 +7,9 @@
 
 ## [Unreleased]
 
-<<<<<<< HEAD
 ### Added
 - New Page methods Page::getLayout, Page::setLayout(), Page::getView(), and Page::setView().
-=======
+
 ## [0.5.2] - 2019-08-28
 
 ### Fixed
@@ -19,7 +18,6 @@
 ### Changed
 - ViewPlaceholders no longer tracks template name separately, and the constructor method no longer accepts template name as an optional param.
 - Comments, property visibilities, and some parameter names in the ViewPlaceholders class updated to match the rest of the codebase.
->>>>>>> 32114e19
 
 ## [0.5.1] - 2019-08-22
 
