<?php

namespace ProcessWire;

/**
 * Wireframe ProcessWire module
 *
 * Wireframe is an output framework with MVC inspired architecture for ProcessWire CMS/CMF.
 * See README.md or https://wireframe-framework.com for more details.
 *
<<<<<<< HEAD
 * @version 0.6.0
=======
 * @version 0.5.1
>>>>>>> 25c56c26
 * @author Teppo Koivula <teppo@wireframe-framework.com>
 * @license Mozilla Public License v2.0 http://mozilla.org/MPL/2.0/
 */
class Wireframe extends WireData implements Module, ConfigurableModule {

    /**
     * Config settings
     *
     * @var object
     */
    protected $config;

    /**
     * Paths from config
     *
     * @var object
     */
    protected $paths;

    /**
     * The extension for view, layout, and partial files
     *
     * @var string
     */
    protected $ext;

    /**
     * Current Page object
     *
     * @var Page
     */
    protected $page;

    /**
     * View object
     *
     * @var \Wireframe\View
     */
    protected $view;

    /**
     * Controller object
     *
     * @var \Wireframe\Controller
     */
    protected $controller;

    /**
     * View data
     *
     * @var array
     */
    protected $data = [];

    /**
     * Settings hash for comparison purposes
     *
     * @var string
     */
    protected $settings_hash;

    /**
     * Create directories automatically?
     *
     * This property is only used by the module configuration screen. Contains an array of
     * directories to create automatically.
     *
     * @var array
     */
    protected $create_directories = [];

    /**
     * Return inputfields necessary to configure the module
     *
     * @param array $data Data array.
     * @return InputfieldWrapper Wrapper with inputfields needed to configure the module.
     */
    public function getModuleConfigInputfields(array $data) {

        // init necessary parts of Wireframe
        $this->setConfig();
        $this->setPaths();
        $this->addNamespaces();

        // instantiate Wireframe Config and get all config inputfields
        $config = new \Wireframe\Config($this->wire(), $this);
        $fields = $config->getAllFields();

        return $fields;
    }

    /**
     * General purpose cache array
     *
     * @var array
     */
    protected $cache = [];

    /**
     * Keep track of whether Wireframe has already been initialized
     *
     * @var bool
     */
    protected $initialized = false;

    /**
     * Initialize Wireframe
     *
     * @param array $settings Array of additional settings (optional).
     * @return Wireframe Self-reference.
     *
     * @throws WireException if no valid Page object is found.
     */
    public function ___init(array $settings = []): Wireframe {

        // perform init tasks that should only run once
        $this->initOnce();

        // set any additional settings
        $this->setArray($settings);

        // make sure that we have a valid Page
        $this->page = $settings['page'] ?? $this->wire('page');
        if (!$this->page || !$this->page->id) {
            throw new WireException('No valid Page object found');
        }

        // store template extension locally
        $this->setExt();

        // check for redirects
        $this->checkRedirects();

        // initialize View and Controller
        $this->initView();
        $this->initController();

        // choose the view to use
        $this->setView();

        // return self-reference
        return $this;

    }

    /**
     * This method performs init tasks that should only run once
     *
     * @return bool True on first run, false if already initialized.
     */
    protected function initOnce(): bool {

        // bail out early if already initialized
        if ($this->initialized) return false;

        // set config settings
        $this->setConfig();

        // store paths locally (unless already manually defined)
        if (empty($this->paths)) $this->setPaths();

        // add Wireframe namespaces to ProcessWire's class autoloader
        $this->addNamespaces();

        // set PHP include path
        $this->setIncludePath();

        // attach hooks
        $this->addHooks();

        // remember that this method has been run and return true
        $this->initialized = true;

        // return true on first run
        return true;

    }

    /**
     * Define runtime config settings
     *
     * @param array $config Optional configuration settings array.
     * @return Wireframe Self-reference.
     */
    public function ___setConfig(array $config = []): Wireframe {

        // default config settings; if you need to customize or override any of
        // these, copy this array to /site/config.php as $config->wireframe
        $config_defaults = [
            'include_paths' => [
                // '/path/to/shared/libraries/',
            ],
            'redirect_fields' => [
                // 'redirect_to_url',
                // 'redirect_to_page' => [
                //     'property' => 'url',
                //     'permanent' => true,
                // ],
            ],
            'allow_get_view' => false,
            // 'allow_get_view' => [
            //     'home' => [
            //         'json',
            //         'rss',
            //     ],
            //     'json',
            // ],
            'paths' => [
                'lib' => $this->wire('config')->paths->templates . "lib/",
                'views' => $this->wire('config')->paths->templates . "views/",
                'layouts' => $this->wire('config')->paths->templates . "layouts/",
                'partials' => $this->wire('config')->paths->templates . "partials/",
                'controllers' => $this->wire('config')->paths->templates . "controllers/",
            ],
            'urls' => [
                'dist' => $this->wire('config')->urls->assets . "dist/",
                'resources' => $this->wire('config')->urls->templates . "resources/",
            ],
        ];

        // combine default config settings with custom ones
        $this->config = array_merge(
            $config_defaults,
            is_array($this->wire('config')->wireframe) ? $this->wire('config')->wireframe : [],
            $config
        );

        // URL additions to global config settings
        foreach ($this->config['urls'] as $key => $value) {
            $this->wire('config')->urls->set($key, $value);
        }

        return $this;
    }

    /**
     * Store paths in a class property
     *
     * @param array $paths Paths array for overriding the default value.
     * @return Wireframe Self-reference.
     */
    public function setPaths(array $paths = []): Wireframe {
        $this->paths = (object) $this->config['paths'];
        return $this;
    }

    /**
     * Store template extension in a class property
     *
     * @param string|null $ext Extension string for overriding the default value.
     * @return Wireframe Self-reference.
     */
    public function setExt(string $ext = null): Wireframe {
        $this->ext = "." . ($ext ?? $this->wire('config')->templateExtension);
        return $this;
    }

    /**
     * Add Wireframe namespaces to ProcessWire's class autoloader
     *
     * This method makes ProcessWire's class autoloader aware of the Wireframe namespaces, which
     * enables us to instantiate – or call static methods from – Wireframe objects without first
     * requiring the related PHP file.
     *
     * If you need to add additional namespaces (or additional paths for namespaces added here),
     * access the $classLoader API variable directly from your own code. If you want to override
     * these definitions, you should first call $classLoader->removeNamespace($namespace, $path)
     * – and then re-add the same namespace with your own path.
     */
    protected function addNamespaces() {
        $namespaces = [
            'Wireframe' => $this->wire('config')->paths->Wireframe . 'lib/',
            'Wireframe\Controller' => $this->paths->controllers,
            'Wireframe\Lib' => $this->paths->lib,
        ];
        foreach ($namespaces as $namespace => $path) {
            $this->wire('classLoader')->addNamespace($namespace, $path);
        }
    }

    /**
     * Set PHP include path
     *
     */
    protected function setIncludePath() {
        $include_paths = [
            $this->wire('config')->paths->templates,
        ];
        if (!empty($this->config['include_paths'])) {
            $include_paths = array_merge(
                $include_paths,
                $this->config['include_paths']
            );
        }
        if (strpos(get_include_path(), $include_paths[0]) === false) {
            set_include_path(
                get_include_path() .
                PATH_SEPARATOR .
                implode(PATH_SEPARATOR, $include_paths)
            );
        }
    }

    /**
     * Attach hooks
     *
     * @see pageLayout() for the Page::layout(), Page::getLayout(), and Page::setLayout() implementation.
     * @see pageView() for the Page::view(), Page::getView(), and Page::setView() implementation.
     */
    protected function addHooks() {

        // helper methods for getting or setting page layout
        $this->addHookMethod('Page::layout', $this, 'pageLayout');
        $this->addHookMethod('Page::getLayout', $this, 'pageLayout');
        $this->addHookMethod('Page::setLayout', $this, 'pageLayout');

        // helper methods for getting or setting page view
        $this->addHookMethod('Page::view', $this, 'pageView');
        $this->addHookMethod('Page::getView', $this, 'pageView');
        $this->addHookMethod('Page::setView', $this, 'pageView');

    }

    /**
     * Check if a redirect should occur
     *
     * Look for redirect fields within config settings. If present, check if the
     * page has a value in one of those and if a redirect should be performed.
     */
    public function ___checkRedirects() {

        // redirect fields from Wireframe runtime configuration
        $redirect_fields = $this->config['redirect_fields'] ?? null;
        if (empty($redirect_fields)) return;

        // current Page object
        $page = $this->page;

        foreach ($redirect_fields as $field => $options) {

            // redirect_fields may be an indexed array
            if (is_int($field) && is_string($options)) {
                $field = $options;
            }

            // get URL from a page field
            $url = $page->get($field);
            if (empty($url)) continue;

            // default to non-permanent redirect (302)
            $permanent = false;

            // if options is an array, read contained settings
            if (is_array($options)) {
                if (!empty($options['property'])) {
                    $url = $url->get($options['property']);
                }
                if (!empty($options['permanent'])) {
                    $permanent = (bool) $options['permanent'];
                }
            }

            // if target URL is valid and doesn't belong to current page, perform a redirect
            if (is_string($url) && $url != $page->url && $this->wire('sanitizer')->url($url)) {
                $this->redirect($url, $permanent);
            }
        }
    }

    /**
     * Perform a redirect
     *
     * @param string $url Redirect URL.
     * @param bool $permanent Is this a permanent (301) redirect?
     */
    public function ___redirect(string $url, bool $permanent) {
        $this->wire('session')->redirect($url, $permanent);
    }

    /**
     * Initialization method for the View
     *
     * This method initializes the View object and the $view API variable.
     *
     * @return \Wireframe\View View object.
     *
     * @throws WireException if no valid Page has been defined.
     */
    public function ___initView(): \Wireframe\View {

        // params
        $page = $this->page;
        $paths = $this->paths;
        $ext = $this->ext;
        $data = $this->data;

        // initialize the View object
        $view = new \Wireframe\View;
        $view->setLayout($page->getLayout() === null ? 'default' : $page->getLayout());
        $view->setView($page->getView());
        $view->setData($data);
        $view->setPartials($this->getFilesRecursive($paths->partials . "*", $ext));
        $view->setPlaceholders(new \Wireframe\ViewPlaceholders($page, $paths->views, $ext));
        $this->view = $view;

        // define the $view API variable
        $this->wire('view', $view);

        return $view;
    }

    /**
     * Initialization method for the Controller
     *
     * Controller is optional component in Wireframe, but if a Controller file is found, we'll
     * attempt to instantiate an object from it.
     *
     * @return \Wireframe\Controller|null Controller object or null.
     *
     * @throws WireException if no valid Page has been defined.
     */
    public function ___initController(): ?\Wireframe\Controller {

        // params
        $page = $this->page;
        $view = $this->view;

        // define template name and Controller class name
        $controller = null;
        $controller_name = $this->wire('sanitizer')->pascalCase($page->template);
        $controller_class = '\Wireframe\Controller\\' . $controller_name . 'Controller';

        if (class_exists($controller_class)) {
            $controller = new $controller_class($this->wire(), $page, $view);
        }

        $this->controller = $controller;

        return $controller;
    }

    /**
     * Set current view
     *
     * Default value is 'default', but view() method of the $page object or GET param
     * 'view' (if configured) can be used to override the default value.
     */
    public function ___setView() {

        // params
        $config = $this->config;
        $paths = $this->paths;
        $page = $this->page;
        $view = $this->view;
        $template = $view->template ?: $page->template;
        $ext = $this->ext;

        // ProcessWire's $input API variable
        $input = $this->wire('input');

        $get_view = null;
        if ($input->get->view && $allow_get_view = $config['allow_get_view']) {
            if (is_array($allow_get_view)) {
                // allowing *any* view to be accessed via a GET param might not be
                // appropriate; using a whitelist lets us define the allowed values
                foreach ($allow_get_view as $get_template => $get_value) {
                    if (is_string($get_template) && is_array($get_value) && $template == $get_template) {
                        $get_view = in_array($input->get->view, $get_value) ? $input->get->view : null;
                        break;
                    } else if (is_int($get_template) && is_string($get_value) && $input->get->view == $get_value) {
                        $get_view = $input->get->view;
                        break;
                    }
                }
            } else {
                $get_view = $input->get->view;
            }
        }
        $view->setView(basename($view->view ?: ($page->view() ?: ($get_view ?: 'default'))));
        if ($view->view != 'default' && !is_file($paths->views . $template . '/' . $view->view . $ext)) {
            $view->setView('default');
        }
        if ($view->view != 'default' || is_file($paths->views . $template . '/' . $view->view . $ext)) {
            $view->setFilename($paths->views . $template . "/" . $view->view . $ext);
            if ($page->_wireframe_context != 'placeholder') {
                if ($view->view != 'default' && !$view->allow_cache) {
                    // not using the default view, disable page cache
                    $this->wire('session')->PageRenderNoCachePage = $page->id;
                } else if ($this->wire('session')->PageRenderNoCachePage === $page->id) {
                    // make sure that page cache isn't skipped unnecessarily
                    $this->wire('session')->remove('PageRenderNoCachePage');
                }
            }
        }
    }

    /**
     * Render the Page with specified View and Layout
     *
     * Note: this method returns null if both view and layout file are undefined.
     *
     * @param array $data Array of data to send to View.
     * @return string|null Rendered Page markup or null.
     */
    public function ___render(array $data = []): ?string {

        // params
        $view = $this->view;
        $paths = $this->paths;
        $ext = $this->ext;

        // attempt to return prerendered value from cache
        $cache_key = implode(':', [
            'render',
            $this->page->id,
            $this->settings_hash,
            empty($data) ? '' : md5(json_encode($data)),
            $view->filename,
            $view->layout,
            $ext,
        ]);
        if (isset($this->cache[$cache_key])) {
            return $this->cache[$cache_key];
        }

        // process optional data array
        if (!empty($data)) {
            $this->set('data', array_merge(
                $this->data,
                $data
            ));
            $view->addData($this->data);
        }

        // render output
        $output = null;
        if ($view->filename || $view->layout) {
            $output = $view->render();
            if ($filename = basename($view->layout)) {
                // layouts make it possible to define a common base structure for
                // multiple otherwise separate template and view files (DRY)
                $view->setFilename($paths->layouts . $filename . $ext);
                if (!$view->placeholders->default) {
                    $view->placeholders->default = $output;
                }
                $output = $view->render();
            }
        }

        // store value in cache
        $this->cache[$cache_key] = $output;

        return $output;
    }

    /**
     * This method is used by Page::layout(), Page::getLayout(), and Page::setLayout()
     *
     * Example use with combined getter/setter method:
     *
     * ```
     * The layout for current page is "<?= $page->layout() ?>".
     * <?= $page->layout('another-layout')->render() ?>
     * ```
     *
     * Example use with dedicated getter/setter methods:
     *
     * ```
     * The layout for current page is "<?= $page->getLayout() ?>".
     * <?= $page->setLayout('another-layout')->render() ?>
     * ```
     *
     * @param HookEvent $event The ProcessWire HookEvent object.
     *
     * @see addHooks() for the code that attaches Wireframe hooks.
     */
    public function pageLayout(HookEvent $event) {
        if ($event->method == 'getLayout' || $event->method == 'layout' && !isset($event->arguments[0])) {
            $event->return = $event->object->_wireframe_layout;
        } else {
            $event->object->_wireframe_layout = $event->arguments[0] ?? '';
            $event->return = $event->object;
        }
    }

    /**
     * This method is used by Page::view(), Page::getView(), and Page::setView()
     *
     * Example use with combined getter/setter method:
     *
     * ```
     * The view for current page is "<?= $page->view() ?>".
     * <?= $page->view('json')->render() ?>
     * ```
     *
     * Example use with dedicated getter/setter methods:
     *
     * ```
     * The view for current page is "<?= $page->getView() ?>".
     * <?= $page->setView('json')->render() ?>
     * ```
     *
     * @param HookEvent $event The ProcessWire HookEvent object.
     *
     * @see addHooks() for the code that attaches Wireframe hooks.
     */
    public function pageView(HookEvent $event) {
        if ($event->method == 'getView' || $event->method == 'view' && !isset($event->arguments[0])) {
            $event->return = $event->object->_wireframe_view;
        } else {
            $event->object->_wireframe_view = $event->arguments[0] ?? '';
            $event->return = $event->object;
        }
    }

    /**
     * PHP magic getter method
     *
     * This is an alias for the get() method.
     *
     * @param string $key Name of the variable.
     * @return mixed Value of the variable, or null if it doesn't exist.
     */
    public function __get($key) {
        return $this->get($key);
    }

    /**
     * PHP magic setter method
     *
     * This is an alias for the set() method.
     *
     * @param string $key Name of the variable.
     * @param string $value Value for the variable.
     * @return Wireframe Self-reference.
     */
    public function __set($key, $value): Wireframe {
        return $this->set($key, $value);
    }

    /**
     * Getter method for specific class properties
     *
     * Note that this differs notably from the parent class' get() method: unlike
     * in WireData, here we limit the scope of the method to specific, predefined
     * class properties instead of returning any index from the "data" array. We
     * also don't support pipe ("|") separated strings or objects as arguments.
     *
     * @param string $key Name of property you want to retrieve.
     * @return mixed Property value, or null if requested property is unrecognized.
     */
    public function get($key) {
        $return = null;
        switch ($key) {
            case 'paths':
            case 'ext':
            case 'page':
            case 'view':
            case 'controller':
                $return = $this->$key;
                break;
        }
        return $return;
    }

    /**
     * General purpose setter method
     *
     * @param string $key Name of the variable.
     * @param string $value Value for the variable.
     * @return Wireframe Self-reference.
     *
     * @throws WireException if trying to set value to unrecognized property.
     * @throws WireException if trying to set invalid value to a property.
     */
    public function set($key, $value): Wireframe {

        // value is invalid until proven valid
        $invalid_value = true;

        switch ($key) {
            case 'data':
                if (is_array($value)) {
                    $invalid_value = false;
                    $this->$key = $value;
                }
                break;
            case 'page':
                if ($value instanceof Page && $value->id) {
                    $invalid_value = false;
                    $this->$key = $value;
                }
                break;
            case 'create_directories':
                // module config (saved values)
                $invalid_value = false;
                $this->$key = $value;
                break;
            case 'uninstall':
            case 'submit_save_module':
                // module config (skipped values)
                $invalid_value = false;
                break;
            default:
                throw new WireException(sprintf(
                    'Unable to set value for unrecognized property "%s"',
                    $key
                ));
        }

        // if value is invalid, throw an exception
        if ($invalid_value) {
            throw new WireException(sprintf(
                'Invalid value provided for "%s"',
                $key
            ));
        }

        return $this;
    }

    /**
     * Set values from an array
     *
     * This method is a wrapper for the set() method, with support for multiple
     * values as an associative array.
     *
     * @param array $values Values as an associative array.
     * @return Wireframe Self-reference.
     */
    public function setArray(array $values = []): Wireframe {
        if (!empty($values)) {
            $this->settings_hash = md5(serialize($values));
            foreach ($values as $key => $value) {
                $this->set($key, $value);
            }
        }
        return $this;
    }

    /**
     * Fetch a list of files recursively
     *
     * This is a helper method used for fetching a list of files and folders
     * recursively and returning the result as an object. Originally added
     * for storing partial file references in an easy to access way.
     *
     * @param string $path Base directory.
     * @param string $ext File extension.
     * @return \stdClass An object containing list of files as its properties.
     */
    protected function getFilesRecursive(string $path, string $ext): \stdClass {
        $cache_key = 'files:' . $path . ':' . $ext;
        $files = $this->cache[$cache_key] ?? [];
        if (empty($files)) {
            foreach (glob($path) as $file) {
                $name = basename($file);
                if (strpos($name, ".") === 0) continue;
                if (is_dir($file)) {
                    $files[$name] = $this->getFilesRecursive("{$file}/*", $ext);
                } else if (strrpos($name, $ext) === strlen($name)-strlen($ext)) {
                    $files[substr($name, 0, strrpos($name, "."))] = $file;
                }
            }
            $files = (object) $files;
            $this->cache[$cache_key] = $files;
        }
        return $files;
    }

}<|MERGE_RESOLUTION|>--- conflicted
+++ resolved
@@ -8,11 +8,7 @@
  * Wireframe is an output framework with MVC inspired architecture for ProcessWire CMS/CMF.
  * See README.md or https://wireframe-framework.com for more details.
  *
-<<<<<<< HEAD
  * @version 0.6.0
-=======
- * @version 0.5.1
->>>>>>> 25c56c26
  * @author Teppo Koivula <teppo@wireframe-framework.com>
  * @license Mozilla Public License v2.0 http://mozilla.org/MPL/2.0/
  */
